--- conflicted
+++ resolved
@@ -32,11 +32,20 @@
 import workflows.plain_openai_tasks # noqa: F401
 import workflows.raptool_task # noqa: F401
 import workflows.pathway_analysis_task # noqa: F401
-<<<<<<< HEAD
 # import workflows.celery_template_simple # noqa: F401
 import workflows.sygma_docker.metabolite_sygma_task # noqa: F401
-=======
->>>>>>> d4176129
+
+def setup_celery_worker():
+    """Setup logging and startup for celery worker - only call this when actually starting a worker"""
+    # Setup logging with shared utility
+    setup_logging("celery-worker", log_level=logging.INFO)
+    logger = get_logger("celery-worker")
+
+    # Log startup information
+    log_service_startup("celery-worker")
+    
+    # Log registered tasks
+    logger.info(f"Registered tasks: {list(celery.tasks.keys())}")
 
 def setup_celery_worker():
     """Setup logging and startup for celery worker - only call this when actually starting a worker"""
@@ -52,8 +61,4 @@
 
 # Only setup logging if this module is run directly (i.e., as a celery worker)
 if __name__ == '__main__':
-<<<<<<< HEAD
     setup_celery_worker()
-=======
-    setup_celery_worker()
->>>>>>> d4176129
