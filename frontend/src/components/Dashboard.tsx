--- conflicted
+++ resolved
@@ -408,11 +408,7 @@
           // If we can't parse the error response, use a generic message
           throw new Error(`HTTP ${res.status}: ${res.statusText}`);
         }
-<<<<<<< HEAD
-      };
-=======
-      }
->>>>>>> d4176129
+      }
 
       setTasksLoading(true);
       let url = "/api/tasks";
