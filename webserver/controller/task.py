--- conflicted
+++ resolved
@@ -105,11 +105,7 @@
         return jsonify(task.to_dict())
     except Exception as e:
         logging.error(f"/api/tasks/{task_id} error: {e}", exc_info=True)
-<<<<<<< HEAD
-=======
-        
-        # Provide more detailed error message based on exception type
->>>>>>> d4176129
+
         if 'Database' in str(type(e)) or 'connection' in str(e).lower():
             error_message = f'Database error: {str(e)}'
         elif 'Permission' in str(e):
@@ -120,10 +116,6 @@
             error_message = f'User authentication error: {str(e)}'
         else:
             error_message = f'Task retrieval failed: {str(e)}'
-<<<<<<< HEAD
-=======
-        
->>>>>>> d4176129
         return jsonify({"error": error_message}), 500
 
 @csrf.exempt
