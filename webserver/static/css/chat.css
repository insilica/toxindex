--- conflicted
+++ resolved
@@ -143,7 +143,6 @@
     border-radius: 10px;
 }
 
-<<<<<<< HEAD
 /* Results styling */
 .result-box {
     background-color: #023749;
@@ -164,7 +163,7 @@
 
 .markdown-content {
     line-height: 1.5;
-=======
+
 .file-list {
     margin-top: 6px;
     font-size: 0.9rem;
@@ -173,5 +172,5 @@
 
 .file-list div {
     margin-bottom: 4px;
->>>>>>> dc8b7965
+
 }